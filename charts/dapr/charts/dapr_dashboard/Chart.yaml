--- conflicted
+++ resolved
@@ -2,8 +2,4 @@
 appVersion: "1.0"
 description: A Helm chart for Dapr Dashboard
 name: dapr_dashboard
-<<<<<<< HEAD
-version: 0.8.0-rc.1
-=======
-version: 0.8.0
->>>>>>> 4f200b3d
+version: 0.8.0