--- conflicted
+++ resolved
@@ -4,11 +4,7 @@
 image:
   registry: docker.io/daprio
   name: dashboard
-<<<<<<< HEAD
-  tag: "0.8.0-rc.1"
-=======
   tag: "0.8.0"
->>>>>>> 4f200b3d
   imagePullSecrets: ""
 
 nameOverride: ""
